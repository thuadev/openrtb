/*
 * Copyright 2016 Google Inc. All Rights Reserved.
 *
 * Licensed under the Apache License, Version 2.0 (the "License");
 * you may not use this file except in compliance with the License.
 * You may obtain a copy of the License at
 *
 *     http://www.apache.org/licenses/LICENSE-2.0
 *
 * Unless required by applicable law or agreed to in writing, software
 * distributed under the License is distributed on an "AS IS" BASIS,
 * WITHOUT WARRANTIES OR CONDITIONS OF ANY KIND, either express or implied.
 * See the License for the specific language governing permissions and
 * limitations under the License.
 */

package com.google.openrtb.json;

<<<<<<< HEAD
import com.google.openrtb.OpenRtb;
=======
>>>>>>> cd8cd1a6
import com.google.openrtb.OpenRtb.BidRequest;
import com.google.openrtb.OpenRtb.BidRequest.App;
import com.google.openrtb.OpenRtb.BidRequest.Content;
import com.google.openrtb.OpenRtb.BidRequest.Data;
<<<<<<< HEAD
import com.google.openrtb.OpenRtb.BidRequest.Data.Segment;
import com.google.openrtb.OpenRtb.BidRequest.Device;
import com.google.openrtb.OpenRtb.BidRequest.Geo;
import com.google.openrtb.OpenRtb.BidRequest.Imp;
import com.google.openrtb.OpenRtb.BidRequest.Imp.Banner;
import com.google.openrtb.OpenRtb.BidRequest.Imp.Native;
import com.google.openrtb.OpenRtb.BidRequest.Imp.Pmp;
import com.google.openrtb.OpenRtb.BidRequest.Imp.Pmp.Deal;
import com.google.openrtb.OpenRtb.BidRequest.Imp.Video;
=======
import com.google.openrtb.OpenRtb.BidRequest.Device;
import com.google.openrtb.OpenRtb.BidRequest.Geo;
import com.google.openrtb.OpenRtb.BidRequest.Imp;
import com.google.openrtb.OpenRtb.BidRequest.Imp.Audio;
import com.google.openrtb.OpenRtb.BidRequest.Imp.Banner;
import com.google.openrtb.OpenRtb.BidRequest.Imp.Native;
import com.google.openrtb.OpenRtb.BidRequest.Imp.Pmp;
import com.google.openrtb.OpenRtb.BidRequest.Imp.Video;
import com.google.openrtb.OpenRtb.BidRequest.Imp.Video.CompanionAd;
>>>>>>> cd8cd1a6
import com.google.openrtb.OpenRtb.BidRequest.Producer;
import com.google.openrtb.OpenRtb.BidRequest.Publisher;
import com.google.openrtb.OpenRtb.BidRequest.Regs;
import com.google.openrtb.OpenRtb.BidRequest.Site;
import com.google.openrtb.OpenRtb.BidRequest.User;
import com.google.openrtb.OpenRtb.BidResponse;
import com.google.openrtb.OpenRtb.BidResponse.SeatBid;
import com.google.openrtb.OpenRtb.BidResponse.SeatBid.Bid;
<<<<<<< HEAD
=======
import com.google.openrtb.OpenRtb.NativeRequest;
import com.google.openrtb.OpenRtb.NativeResponse;
>>>>>>> cd8cd1a6
import com.google.openrtb.Test;
import com.google.openrtb.Test.Test1;
import com.google.openrtb.Test.Test2;
import com.google.openrtb.TestExt;
import com.google.openrtb.TestNExt;

import com.fasterxml.jackson.core.JsonFactory;

import java.io.FileOutputStream;
import java.io.IOException;
import java.io.InputStream;
import java.io.OutputStream;
import java.io.PrintStream;
import java.nio.charset.StandardCharsets;
import java.util.Scanner;

/**
 * Utilities for JSON tests.
 */
class OpenRtbJsonFactoryHelper {
  static final Test.Test1 test1 = Test.Test1.newBuilder().setTest1("data1").build();
  static final Test.Test2 test2 = Test.Test2.newBuilder().setTest2("data2").build();

  static OpenRtbJsonFactory newJsonFactory() {
    return newJsonFactory(false, false);
  }

  static OpenRtbJsonFactory newJsonFactory(boolean isRootNative, boolean isNativeObject) {
    OpenRtbJsonFactory factory = OpenRtbJsonFactory.create()
        .setRootNativeField(isRootNative)
        .setForceNativeAsObject(isNativeObject)
<<<<<<< HEAD
        .setJsonFactory(new JsonFactory())
        // BidRequest Readers
        .register(new Test1Reader<BidRequest.Builder>(TestExt.testRequest1),
            BidRequest.Builder.class)
        .register(new Test2Reader<BidRequest.Builder>(TestExt.testRequest2, "test2ext"),
            BidRequest.Builder.class)
        .register(new Test1Reader<App.Builder>(TestExt.testApp), App.Builder.class)
        .register(new Test1Reader<Content.Builder>(TestExt.testContent), Content.Builder.class)
        .register(new Test1Reader<Producer.Builder>(TestExt.testProducer), Producer.Builder.class)
        .register(new Test1Reader<Publisher.Builder>(TestExt.testPublisher),
            Publisher.Builder.class)
        .register(new Test1Reader<Device.Builder>(TestExt.testDevice), Device.Builder.class)
        .register(new Test1Reader<Geo.Builder>(TestExt.testGeo), Geo.Builder.class)
        .register(new Test1Reader<Imp.Builder>(TestExt.testImp), Imp.Builder.class)
        .register(new Test1Reader<Banner.Builder>(TestExt.testBanner), Banner.Builder.class)
        .register(new Test1Reader<Native.Builder>(TestExt.testNative), Native.Builder.class)
        .register(new Test1Reader<Pmp.Builder>(TestExt.testPmp), Pmp.Builder.class)
        .register(new Test1Reader<Deal.Builder>(TestExt.testDeal), Deal.Builder.class)
        .register(new Test1Reader<Video.Builder>(TestExt.testVideo), Video.Builder.class)
        .register(new Test1Reader<Regs.Builder>(TestExt.testRegs), Regs.Builder.class)
        .register(new Test1Reader<Site.Builder>(TestExt.testSite), Site.Builder.class)
        .register(new Test1Reader<User.Builder>(TestExt.testUser), User.Builder.class)
        .register(new Test1Reader<Data.Builder>(TestExt.testData), Data.Builder.class)
        .register(new Test1Reader<Segment.Builder>(TestExt.testSegment), Segment.Builder.class)
        // BidResponse Readers
        .register(new Test1Reader<BidResponse.Builder>(TestExt.testResponse1),
            BidResponse.Builder.class)
        .register(new Test2Reader<BidResponse.Builder>(TestExt.testResponse2, "test2arr"),
            BidResponse.Builder.class)
        .register(new Test2Reader<BidResponse.Builder>(TestExt.testResponse2A, "test2a"),
            BidResponse.Builder.class)
        .register(new Test2Reader<BidResponse.Builder>(TestExt.testResponse2B, "test2b"),
            BidResponse.Builder.class)
        .register(new Test3Reader(), BidResponse.Builder.class)
        .register(new Test4Reader(), BidResponse.Builder.class)
        .register(new Test1Reader<SeatBid.Builder>(TestExt.testSeat), SeatBid.Builder.class)
        .register(new Test1Reader<Bid.Builder>(TestExt.testBid), Bid.Builder.class)
        // BidRequest Writers
        .register(new Test1Writer(), Test.Test1.class, OpenRtb.BidRequest.class)
        .register(new Test2Writer("test2ext"), Test.Test2.class, OpenRtb.BidRequest.class)
        .register(new Test1Writer(), Test.Test1.class, OpenRtb.BidRequest.App.class)
        .register(new Test1Writer(), Test.Test1.class, OpenRtb.BidRequest.Device.class)
        .register(new Test1Writer(), Test.Test1.class, OpenRtb.BidRequest.Site.class)
        .register(new Test1Writer(), Test.Test1.class, OpenRtb.BidRequest.User.class)
        .register(new Test1Writer(), Test.Test1.class, OpenRtb.BidRequest.Geo.class)
        .register(new Test1Writer(), Test.Test1.class, OpenRtb.BidRequest.Data.class)
        .register(new Test1Writer(), Test.Test1.class, OpenRtb.BidRequest.Data.Segment.class)
        .register(new Test1Writer(), Test.Test1.class, OpenRtb.BidRequest.Publisher.class)
        .register(new Test1Writer(), Test.Test1.class, OpenRtb.BidRequest.Content.class)
        .register(new Test1Writer(), Test.Test1.class, OpenRtb.BidRequest.Producer.class)
        .register(new Test1Writer(), Test.Test1.class, OpenRtb.BidRequest.Imp.class)
        .register(new Test1Writer(), Test.Test1.class, OpenRtb.BidRequest.Imp.Banner.class)
        .register(new Test1Writer(), Test.Test1.class, OpenRtb.BidRequest.Imp.Video.class)
        .register(new Test1Writer(), Test.Test1.class, OpenRtb.BidRequest.Imp.Native.class)
        .register(new Test1Writer(), Test.Test1.class, OpenRtb.BidRequest.Imp.Pmp.class)
        .register(new Test1Writer(), Test.Test1.class, OpenRtb.BidRequest.Imp.Pmp.Deal.class)
        .register(new Test1Writer(), Test.Test1.class, OpenRtb.BidRequest.Regs.class)
        .register(new Test1Writer(), Test.Test1.class, OpenRtb.BidResponse.SeatBid.class)
        .register(new Test1Writer(), Test.Test1.class, OpenRtb.BidResponse.SeatBid.Bid.class)
        // BidResponse Writers
        .register(new Test1Writer(), Test.Test1.class, OpenRtb.BidResponse.class,
            "testResponse1")
        .register(new Test2Writer("test2arr"), Test.Test2.class, OpenRtb.BidResponse.class,
            "testResponse2")
        .register(new Test2Writer("test2a"), Test.Test2.class, OpenRtb.BidResponse.class,
            "testResponse2a")
        .register(new Test2Writer("test2b"), Test.Test2.class, OpenRtb.BidResponse.class,
            "testResponse2b")
        .register(new Test3Writer(), Integer.class, OpenRtb.BidResponse.class, "testResponse3")
        .register(new Test4Writer(), Integer.class, OpenRtb.BidResponse.class, "testResponse4");
=======
        .setJsonFactory(new JsonFactory());
    registerBidRequestExt(factory);
    registerBidResponseExt(factory);
    registerNativeRequestExt(factory);
    registerNativeResponseExt(factory);
    return factory;
  }

  static OpenRtbJsonFactory registerBidRequestExt(OpenRtbJsonFactory factory) {
    return factory
        // Readers
        .register(new Test1Reader<>(TestExt.testRequest1), BidRequest.Builder.class)
        .register(new Test2Reader<>(TestExt.testRequest2, "test2ext"), BidRequest.Builder.class)
        .register(new Test1Reader<>(TestExt.testApp), App.Builder.class)
        .register(new Test1Reader<>(TestExt.testContent), Content.Builder.class)
        .register(new Test1Reader<>(TestExt.testProducer), Producer.Builder.class)
        .register(new Test1Reader<>(TestExt.testPublisher), Publisher.Builder.class)
        .register(new Test1Reader<>(TestExt.testDevice), Device.Builder.class)
        .register(new Test1Reader<>(TestExt.testGeo), Geo.Builder.class)
        .register(new Test1Reader<>(TestExt.testImp), Imp.Builder.class)
        .register(new Test1Reader<>(TestExt.testBanner), Banner.Builder.class)
        .register(new Test1Reader<>(TestExt.testFormat), Banner.Format.Builder.class)
        .register(new Test1Reader<>(TestExt.testNative), Native.Builder.class)
        .register(new Test1Reader<>(TestExt.testPmp), Pmp.Builder.class)
        .register(new Test1Reader<>(TestExt.testDeal), Pmp.Deal.Builder.class)
        .register(new Test1Reader<>(TestExt.testVideo), Video.Builder.class)
        .register(new Test1Reader<>(TestExt.testCompanionAd), CompanionAd.Builder.class)
        .register(new Test1Reader<>(TestExt.testAudio), Audio.Builder.class)
        .register(new Test1Reader<>(TestExt.testRegs), Regs.Builder.class)
        .register(new Test1Reader<>(TestExt.testSite), Site.Builder.class)
        .register(new Test1Reader<>(TestExt.testUser), User.Builder.class)
        .register(new Test1Reader<>(TestExt.testData), Data.Builder.class)
        .register(new Test1Reader<>(TestExt.testSegment), Data.Segment.Builder.class)
        // Writers
        .register(new Test1Writer(), Test.Test1.class, BidRequest.class)
        .register(new Test2Writer("test2ext"), Test.Test2.class, BidRequest.class)
        .register(new Test1Writer(), Test.Test1.class, App.class)
        .register(new Test1Writer(), Test.Test1.class, Device.class)
        .register(new Test1Writer(), Test.Test1.class, Site.class)
        .register(new Test1Writer(), Test.Test1.class, User.class)
        .register(new Test1Writer(), Test.Test1.class, Geo.class)
        .register(new Test1Writer(), Test.Test1.class, Data.class)
        .register(new Test1Writer(), Test.Test1.class, Data.Segment.class)
        .register(new Test1Writer(), Test.Test1.class, Publisher.class)
        .register(new Test1Writer(), Test.Test1.class, Content.class)
        .register(new Test1Writer(), Test.Test1.class, Producer.class)
        .register(new Test1Writer(), Test.Test1.class, Imp.class)
        .register(new Test1Writer(), Test.Test1.class, Banner.class)
        .register(new Test1Writer(), Test.Test1.class, Banner.Format.class)
        .register(new Test1Writer(), Test.Test1.class, Video.class)
        .register(new Test1Writer(), Test.Test1.class, CompanionAd.class)
        .register(new Test1Writer(), Test.Test1.class, Audio.class)
        .register(new Test1Writer(), Test.Test1.class, Native.class)
        .register(new Test1Writer(), Test.Test1.class, Pmp.class)
        .register(new Test1Writer(), Test.Test1.class, Pmp.Deal.class)
        .register(new Test1Writer(), Test.Test1.class, Regs.class)
        .register(new Test1Writer(), Test.Test1.class, SeatBid.class)
        .register(new Test1Writer(), Test.Test1.class, Bid.class);
  }

  static OpenRtbJsonFactory registerBidResponseExt(OpenRtbJsonFactory factory) {
    return factory
        // Readers
        .register(new Test1Reader<>(TestExt.testResponse1), BidResponse.Builder.class)
        .register(new Test2Reader<>(TestExt.testResponse2, "test2arr"), BidResponse.Builder.class)
        .register(new Test2Reader<>(TestExt.testResponse2A, "test2a"), BidResponse.Builder.class)
        .register(new Test2Reader<>(TestExt.testResponse2B, "test2b"), BidResponse.Builder.class)
        .register(new Test3Reader(), BidResponse.Builder.class)
        .register(new Test4Reader(), BidResponse.Builder.class)
        .register(new Test1Reader<>(TestExt.testSeat), SeatBid.Builder.class)
        .register(new Test1Reader<>(TestExt.testBid), SeatBid.Bid.Builder.class)
        // Writers
        .register(new Test1Writer(), Test.Test1.class, BidResponse.class, "testResponse1")
        .register(new Test2Writer("test2arr"), Test.Test2.class, BidResponse.class, "testResponse2")
        .register(new Test2Writer("test2a"), Test.Test2.class, BidResponse.class, "testResponse2a")
        .register(new Test2Writer("test2b"), Test.Test2.class, BidResponse.class, "testResponse2b")
        .register(new Test3Writer(), Integer.class, BidResponse.class, "testResponse3")
        .register(new Test4Writer(), Integer.class, BidResponse.class, "testResponse4");
  }

  static OpenRtbJsonFactory registerNativeRequestExt(OpenRtbJsonFactory factory) {
    return factory
        // Readers
        .register(new Test1Reader<NativeRequest.Builder>(TestNExt.testNRequest1),
            NativeRequest.Builder.class)
        .register(new Test2Reader<NativeRequest.Builder>(TestNExt.testNRequest2, "test2ext"),
            NativeRequest.Builder.class)
        .register(new Test1Reader<NativeRequest.Asset.Builder>(TestNExt.testNReqAsset),
            NativeRequest.Asset.Builder.class)
        .register(new Test1Reader<NativeRequest.Asset.Title.Builder>(TestNExt.testNReqTitle),
            NativeRequest.Asset.Title.Builder.class)
        .register(new Test1Reader<NativeRequest.Asset.Image.Builder>(TestNExt.testNReqImage),
            NativeRequest.Asset.Image.Builder.class)
        .register(new Test1Reader<Video.Builder>(TestExt.testVideo), Video.Builder.class)
        .register(new Test1Reader<NativeRequest.Asset.Data.Builder>(TestNExt.testNReqData),
            NativeRequest.Asset.Data.Builder.class)
        .register(new Test2Writer("test2ext"), Test2.class, NativeRequest.class)
        // Writers
        .register(new Test1Writer(), Test1.class, NativeRequest.class)
        .register(new Test1Writer(), Test1.class, NativeRequest.Asset.class)
        .register(new Test1Writer(), Test1.class, NativeRequest.Asset.Title.class)
        .register(new Test1Writer(), Test1.class, NativeRequest.Asset.Image.class)
        .register(new Test1Writer(), Test1.class, Video.class)
        .register(new Test1Writer(), Test1.class, NativeRequest.Asset.Data.class);
  }

  static OpenRtbJsonFactory registerNativeResponseExt(OpenRtbJsonFactory factory) {
    return factory
        // Readers
        .register(new Test1Reader<NativeResponse.Builder>(TestNExt.testNResponse1),
            NativeResponse.Builder.class)
        .register(new Test2Reader<NativeResponse.Builder>(TestNExt.testNResponse2, "test2ext"),
            NativeResponse.Builder.class)
        .register(new Test1Reader<NativeResponse.Link.Builder>(TestNExt.testNRespLink),
            NativeResponse.Link.Builder.class)
        .register(new Test1Reader<NativeResponse.Asset.Builder>(TestNExt.testNRespAsset),
            NativeResponse.Asset.Builder.class)
        .register(new Test1Reader<NativeResponse.Asset.Title.Builder>(TestNExt.testNRespTitle),
            NativeResponse.Asset.Title.Builder.class)
        .register(new Test1Reader<NativeResponse.Asset.Image.Builder>(TestNExt.testNRespImage),
            NativeResponse.Asset.Image.Builder.class)
        .register(new Test1Reader<NativeResponse.Asset.Video.Builder>(TestNExt.testNRespVideo),
            NativeResponse.Asset.Video.Builder.class)
        .register(new Test1Reader<NativeResponse.Asset.Data.Builder>(TestNExt.testNRespData),
            NativeResponse.Asset.Data.Builder.class)
        // Writers
        .register(new Test1Writer(), Test1.class, NativeResponse.class)
        .register(new Test1Writer(), Test1.class, NativeResponse.Link.class)
        .register(new Test1Writer(), Test1.class, NativeResponse.Asset.class)
        .register(new Test1Writer(), Test1.class, NativeResponse.Asset.Title.class)
        .register(new Test1Writer(), Test1.class, NativeResponse.Asset.Image.class)
        .register(new Test1Writer(), Test1.class, NativeResponse.Asset.Video.class)
        .register(new Test1Writer(), Test1.class, NativeResponse.Asset.Data.class)
        .register(new Test2Writer("test2ext"), Test2.class, NativeResponse.class);

>>>>>>> cd8cd1a6
  }

  static String readFile(String fileName) {
    try (InputStream is = OpenRtbJsonFactoryHelper.class.getResourceAsStream("/" + fileName);
        Scanner scanner = new Scanner(is, StandardCharsets.UTF_8.name()).useDelimiter("\\A")) {
      return scanner.hasNext() ? scanner.next() : "";
    } catch (IOException e) {
      throw new IllegalStateException(e);
    }
  }

  static void writeFile(String fileName, String content) {
    try (OutputStream os = new FileOutputStream(fileName);
      PrintStream ps = new PrintStream(os, true, StandardCharsets.UTF_8.name())) {
      ps.print(content);
    } catch (IOException e) {
      throw new IllegalStateException(e);
    }
  }
}<|MERGE_RESOLUTION|>--- conflicted
+++ resolved
@@ -16,25 +16,11 @@
 
 package com.google.openrtb.json;
 
-<<<<<<< HEAD
-import com.google.openrtb.OpenRtb;
-=======
->>>>>>> cd8cd1a6
+import com.fasterxml.jackson.core.JsonFactory;
 import com.google.openrtb.OpenRtb.BidRequest;
 import com.google.openrtb.OpenRtb.BidRequest.App;
 import com.google.openrtb.OpenRtb.BidRequest.Content;
 import com.google.openrtb.OpenRtb.BidRequest.Data;
-<<<<<<< HEAD
-import com.google.openrtb.OpenRtb.BidRequest.Data.Segment;
-import com.google.openrtb.OpenRtb.BidRequest.Device;
-import com.google.openrtb.OpenRtb.BidRequest.Geo;
-import com.google.openrtb.OpenRtb.BidRequest.Imp;
-import com.google.openrtb.OpenRtb.BidRequest.Imp.Banner;
-import com.google.openrtb.OpenRtb.BidRequest.Imp.Native;
-import com.google.openrtb.OpenRtb.BidRequest.Imp.Pmp;
-import com.google.openrtb.OpenRtb.BidRequest.Imp.Pmp.Deal;
-import com.google.openrtb.OpenRtb.BidRequest.Imp.Video;
-=======
 import com.google.openrtb.OpenRtb.BidRequest.Device;
 import com.google.openrtb.OpenRtb.BidRequest.Geo;
 import com.google.openrtb.OpenRtb.BidRequest.Imp;
@@ -44,7 +30,6 @@
 import com.google.openrtb.OpenRtb.BidRequest.Imp.Pmp;
 import com.google.openrtb.OpenRtb.BidRequest.Imp.Video;
 import com.google.openrtb.OpenRtb.BidRequest.Imp.Video.CompanionAd;
->>>>>>> cd8cd1a6
 import com.google.openrtb.OpenRtb.BidRequest.Producer;
 import com.google.openrtb.OpenRtb.BidRequest.Publisher;
 import com.google.openrtb.OpenRtb.BidRequest.Regs;
@@ -53,19 +38,13 @@
 import com.google.openrtb.OpenRtb.BidResponse;
 import com.google.openrtb.OpenRtb.BidResponse.SeatBid;
 import com.google.openrtb.OpenRtb.BidResponse.SeatBid.Bid;
-<<<<<<< HEAD
-=======
 import com.google.openrtb.OpenRtb.NativeRequest;
 import com.google.openrtb.OpenRtb.NativeResponse;
->>>>>>> cd8cd1a6
 import com.google.openrtb.Test;
 import com.google.openrtb.Test.Test1;
 import com.google.openrtb.Test.Test2;
 import com.google.openrtb.TestExt;
 import com.google.openrtb.TestNExt;
-
-import com.fasterxml.jackson.core.JsonFactory;
-
 import java.io.FileOutputStream;
 import java.io.IOException;
 import java.io.InputStream;
@@ -89,9 +68,17 @@
     OpenRtbJsonFactory factory = OpenRtbJsonFactory.create()
         .setRootNativeField(isRootNative)
         .setForceNativeAsObject(isNativeObject)
-<<<<<<< HEAD
-        .setJsonFactory(new JsonFactory())
-        // BidRequest Readers
+        .setJsonFactory(new JsonFactory());
+    registerBidRequestExt(factory);
+    registerBidResponseExt(factory);
+    registerNativeRequestExt(factory);
+    registerNativeResponseExt(factory);
+    return factory;
+  }
+
+  static OpenRtbJsonFactory registerBidRequestExt(OpenRtbJsonFactory factory) {
+    return factory
+        // Readers
         .register(new Test1Reader<BidRequest.Builder>(TestExt.testRequest1),
             BidRequest.Builder.class)
         .register(new Test2Reader<BidRequest.Builder>(TestExt.testRequest2, "test2ext"),
@@ -105,95 +92,21 @@
         .register(new Test1Reader<Geo.Builder>(TestExt.testGeo), Geo.Builder.class)
         .register(new Test1Reader<Imp.Builder>(TestExt.testImp), Imp.Builder.class)
         .register(new Test1Reader<Banner.Builder>(TestExt.testBanner), Banner.Builder.class)
+        .register(new Test1Reader<Banner.Format.Builder>(TestExt.testFormat),
+            Banner.Format.Builder.class)
         .register(new Test1Reader<Native.Builder>(TestExt.testNative), Native.Builder.class)
         .register(new Test1Reader<Pmp.Builder>(TestExt.testPmp), Pmp.Builder.class)
-        .register(new Test1Reader<Deal.Builder>(TestExt.testDeal), Deal.Builder.class)
+        .register(new Test1Reader<Pmp.Deal.Builder>(TestExt.testDeal), Pmp.Deal.Builder.class)
         .register(new Test1Reader<Video.Builder>(TestExt.testVideo), Video.Builder.class)
+        .register(new Test1Reader<CompanionAd.Builder>(TestExt.testCompanionAd),
+            CompanionAd.Builder.class)
+        .register(new Test1Reader<Audio.Builder>(TestExt.testAudio), Audio.Builder.class)
         .register(new Test1Reader<Regs.Builder>(TestExt.testRegs), Regs.Builder.class)
         .register(new Test1Reader<Site.Builder>(TestExt.testSite), Site.Builder.class)
         .register(new Test1Reader<User.Builder>(TestExt.testUser), User.Builder.class)
         .register(new Test1Reader<Data.Builder>(TestExt.testData), Data.Builder.class)
-        .register(new Test1Reader<Segment.Builder>(TestExt.testSegment), Segment.Builder.class)
-        // BidResponse Readers
-        .register(new Test1Reader<BidResponse.Builder>(TestExt.testResponse1),
-            BidResponse.Builder.class)
-        .register(new Test2Reader<BidResponse.Builder>(TestExt.testResponse2, "test2arr"),
-            BidResponse.Builder.class)
-        .register(new Test2Reader<BidResponse.Builder>(TestExt.testResponse2A, "test2a"),
-            BidResponse.Builder.class)
-        .register(new Test2Reader<BidResponse.Builder>(TestExt.testResponse2B, "test2b"),
-            BidResponse.Builder.class)
-        .register(new Test3Reader(), BidResponse.Builder.class)
-        .register(new Test4Reader(), BidResponse.Builder.class)
-        .register(new Test1Reader<SeatBid.Builder>(TestExt.testSeat), SeatBid.Builder.class)
-        .register(new Test1Reader<Bid.Builder>(TestExt.testBid), Bid.Builder.class)
-        // BidRequest Writers
-        .register(new Test1Writer(), Test.Test1.class, OpenRtb.BidRequest.class)
-        .register(new Test2Writer("test2ext"), Test.Test2.class, OpenRtb.BidRequest.class)
-        .register(new Test1Writer(), Test.Test1.class, OpenRtb.BidRequest.App.class)
-        .register(new Test1Writer(), Test.Test1.class, OpenRtb.BidRequest.Device.class)
-        .register(new Test1Writer(), Test.Test1.class, OpenRtb.BidRequest.Site.class)
-        .register(new Test1Writer(), Test.Test1.class, OpenRtb.BidRequest.User.class)
-        .register(new Test1Writer(), Test.Test1.class, OpenRtb.BidRequest.Geo.class)
-        .register(new Test1Writer(), Test.Test1.class, OpenRtb.BidRequest.Data.class)
-        .register(new Test1Writer(), Test.Test1.class, OpenRtb.BidRequest.Data.Segment.class)
-        .register(new Test1Writer(), Test.Test1.class, OpenRtb.BidRequest.Publisher.class)
-        .register(new Test1Writer(), Test.Test1.class, OpenRtb.BidRequest.Content.class)
-        .register(new Test1Writer(), Test.Test1.class, OpenRtb.BidRequest.Producer.class)
-        .register(new Test1Writer(), Test.Test1.class, OpenRtb.BidRequest.Imp.class)
-        .register(new Test1Writer(), Test.Test1.class, OpenRtb.BidRequest.Imp.Banner.class)
-        .register(new Test1Writer(), Test.Test1.class, OpenRtb.BidRequest.Imp.Video.class)
-        .register(new Test1Writer(), Test.Test1.class, OpenRtb.BidRequest.Imp.Native.class)
-        .register(new Test1Writer(), Test.Test1.class, OpenRtb.BidRequest.Imp.Pmp.class)
-        .register(new Test1Writer(), Test.Test1.class, OpenRtb.BidRequest.Imp.Pmp.Deal.class)
-        .register(new Test1Writer(), Test.Test1.class, OpenRtb.BidRequest.Regs.class)
-        .register(new Test1Writer(), Test.Test1.class, OpenRtb.BidResponse.SeatBid.class)
-        .register(new Test1Writer(), Test.Test1.class, OpenRtb.BidResponse.SeatBid.Bid.class)
-        // BidResponse Writers
-        .register(new Test1Writer(), Test.Test1.class, OpenRtb.BidResponse.class,
-            "testResponse1")
-        .register(new Test2Writer("test2arr"), Test.Test2.class, OpenRtb.BidResponse.class,
-            "testResponse2")
-        .register(new Test2Writer("test2a"), Test.Test2.class, OpenRtb.BidResponse.class,
-            "testResponse2a")
-        .register(new Test2Writer("test2b"), Test.Test2.class, OpenRtb.BidResponse.class,
-            "testResponse2b")
-        .register(new Test3Writer(), Integer.class, OpenRtb.BidResponse.class, "testResponse3")
-        .register(new Test4Writer(), Integer.class, OpenRtb.BidResponse.class, "testResponse4");
-=======
-        .setJsonFactory(new JsonFactory());
-    registerBidRequestExt(factory);
-    registerBidResponseExt(factory);
-    registerNativeRequestExt(factory);
-    registerNativeResponseExt(factory);
-    return factory;
-  }
-
-  static OpenRtbJsonFactory registerBidRequestExt(OpenRtbJsonFactory factory) {
-    return factory
-        // Readers
-        .register(new Test1Reader<>(TestExt.testRequest1), BidRequest.Builder.class)
-        .register(new Test2Reader<>(TestExt.testRequest2, "test2ext"), BidRequest.Builder.class)
-        .register(new Test1Reader<>(TestExt.testApp), App.Builder.class)
-        .register(new Test1Reader<>(TestExt.testContent), Content.Builder.class)
-        .register(new Test1Reader<>(TestExt.testProducer), Producer.Builder.class)
-        .register(new Test1Reader<>(TestExt.testPublisher), Publisher.Builder.class)
-        .register(new Test1Reader<>(TestExt.testDevice), Device.Builder.class)
-        .register(new Test1Reader<>(TestExt.testGeo), Geo.Builder.class)
-        .register(new Test1Reader<>(TestExt.testImp), Imp.Builder.class)
-        .register(new Test1Reader<>(TestExt.testBanner), Banner.Builder.class)
-        .register(new Test1Reader<>(TestExt.testFormat), Banner.Format.Builder.class)
-        .register(new Test1Reader<>(TestExt.testNative), Native.Builder.class)
-        .register(new Test1Reader<>(TestExt.testPmp), Pmp.Builder.class)
-        .register(new Test1Reader<>(TestExt.testDeal), Pmp.Deal.Builder.class)
-        .register(new Test1Reader<>(TestExt.testVideo), Video.Builder.class)
-        .register(new Test1Reader<>(TestExt.testCompanionAd), CompanionAd.Builder.class)
-        .register(new Test1Reader<>(TestExt.testAudio), Audio.Builder.class)
-        .register(new Test1Reader<>(TestExt.testRegs), Regs.Builder.class)
-        .register(new Test1Reader<>(TestExt.testSite), Site.Builder.class)
-        .register(new Test1Reader<>(TestExt.testUser), User.Builder.class)
-        .register(new Test1Reader<>(TestExt.testData), Data.Builder.class)
-        .register(new Test1Reader<>(TestExt.testSegment), Data.Segment.Builder.class)
+        .register(new Test1Reader<Data.Segment.Builder>(TestExt.testSegment),
+            Data.Segment.Builder.class)
         // Writers
         .register(new Test1Writer(), Test.Test1.class, BidRequest.class)
         .register(new Test2Writer("test2ext"), Test.Test2.class, BidRequest.class)
@@ -224,14 +137,18 @@
   static OpenRtbJsonFactory registerBidResponseExt(OpenRtbJsonFactory factory) {
     return factory
         // Readers
-        .register(new Test1Reader<>(TestExt.testResponse1), BidResponse.Builder.class)
-        .register(new Test2Reader<>(TestExt.testResponse2, "test2arr"), BidResponse.Builder.class)
-        .register(new Test2Reader<>(TestExt.testResponse2A, "test2a"), BidResponse.Builder.class)
-        .register(new Test2Reader<>(TestExt.testResponse2B, "test2b"), BidResponse.Builder.class)
+        .register(new Test1Reader<BidResponse.Builder>(TestExt.testResponse1),
+            BidResponse.Builder.class)
+        .register(new Test2Reader<BidResponse.Builder>(TestExt.testResponse2, "test2arr"),
+            BidResponse.Builder.class)
+        .register(new Test2Reader<BidResponse.Builder>(TestExt.testResponse2A, "test2a"),
+            BidResponse.Builder.class)
+        .register(new Test2Reader<BidResponse.Builder>(TestExt.testResponse2B, "test2b"),
+            BidResponse.Builder.class)
         .register(new Test3Reader(), BidResponse.Builder.class)
         .register(new Test4Reader(), BidResponse.Builder.class)
-        .register(new Test1Reader<>(TestExt.testSeat), SeatBid.Builder.class)
-        .register(new Test1Reader<>(TestExt.testBid), SeatBid.Bid.Builder.class)
+        .register(new Test1Reader<SeatBid.Builder>(TestExt.testSeat), SeatBid.Builder.class)
+        .register(new Test1Reader<SeatBid.Bid.Builder>(TestExt.testBid), SeatBid.Bid.Builder.class)
         // Writers
         .register(new Test1Writer(), Test.Test1.class, BidResponse.class, "testResponse1")
         .register(new Test2Writer("test2arr"), Test.Test2.class, BidResponse.class, "testResponse2")
@@ -295,8 +212,6 @@
         .register(new Test1Writer(), Test1.class, NativeResponse.Asset.Video.class)
         .register(new Test1Writer(), Test1.class, NativeResponse.Asset.Data.class)
         .register(new Test2Writer("test2ext"), Test2.class, NativeResponse.class);
-
->>>>>>> cd8cd1a6
   }
 
   static String readFile(String fileName) {
